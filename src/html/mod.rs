use crate::report::{make_filename_safe, BenchmarkId, MeasurementData, Report, ReportContext};
use crate::stats::bivariate::regression::Slope;

use crate::estimate::Statistic;
use crate::format;
use crate::fs;
use crate::measurement::ValueFormatter;
use crate::plot::{PlotContext, PlotData, Plotter};
use crate::Estimate;
use criterion_plot::Size;
use serde::Serialize;
use std::cell::RefCell;
use std::cmp::Ordering;
use std::collections::{BTreeSet, HashMap};
use std::path::{Path, PathBuf};
use tinytemplate::TinyTemplate;

const THUMBNAIL_SIZE: Option<Size> = Some(Size(450, 300));

fn debug_context<S: Serialize>(path: &Path, context: &S) {
    if crate::debug_enabled() {
        let mut context_path = PathBuf::from(path);
        context_path.set_extension("json");
        println!("Writing report context to {:?}", context_path);
        let result = fs::save(context, &context_path);
        if let Err(e) = result {
            error!("Failed to write report context debug output: {}", e);
        }
    }
}

#[derive(Serialize)]
struct Context {
    title: String,
    confidence: String,

    thumbnail_width: usize,
    thumbnail_height: usize,

    slope: ConfidenceInterval,
    r2: ConfidenceInterval,
    mean: ConfidenceInterval,
    std_dev: ConfidenceInterval,
    median: ConfidenceInterval,
    mad: ConfidenceInterval,
    throughput: Option<ConfidenceInterval>,

    additional_plots: Vec<Plot>,

    comparison: Option<Comparison>,
}

#[derive(Serialize)]
struct IndividualBenchmark {
    name: String,
    path: String,
}
impl IndividualBenchmark {
    fn from_id(path_prefix: &str, id: &BenchmarkId) -> IndividualBenchmark {
        IndividualBenchmark {
            name: id.as_title().to_owned(),
            path: format!("{}/{}", path_prefix, id.as_directory_name()),
        }
    }
}

#[derive(Serialize)]
struct SummaryContext {
    group_id: String,

    thumbnail_width: usize,
    thumbnail_height: usize,

    violin_plot: Option<String>,
    line_chart: Option<String>,
    line_chart_tput: Option<String>,

    benchmarks: Vec<IndividualBenchmark>,
}

#[derive(Serialize)]
struct ConfidenceInterval {
    lower: String,
    upper: String,
    point: String,
}

#[derive(Serialize)]
struct Plot {
    name: String,
    url: String,
}
impl Plot {
    fn new(name: &str, url: &str) -> Plot {
        Plot {
            name: name.to_owned(),
            url: url.to_owned(),
        }
    }
}

#[derive(Serialize)]
struct Comparison {
    p_value: String,
    inequality: String,
    significance_level: String,
    explanation: String,

    change: ConfidenceInterval,
    thrpt_change: Option<ConfidenceInterval>,
    additional_plots: Vec<Plot>,
}

fn if_exists(output_directory: &Path, path: &Path) -> Option<String> {
    let report_path = path.join("report/index.html");
    if PathBuf::from(output_directory).join(&report_path).is_file() {
        Some(report_path.to_string_lossy().to_string())
    } else {
        None
    }
}
#[derive(Serialize, Debug)]
struct ReportLink<'a> {
    name: &'a str,
    path: Option<String>,
}
impl<'a> ReportLink<'a> {
    // TODO: Would be nice if I didn't have to keep making these components filename-safe.
    fn group(output_directory: &Path, group_id: &'a str) -> ReportLink<'a> {
        let path = PathBuf::from(make_filename_safe(group_id));

        ReportLink {
            name: group_id,
            path: if_exists(output_directory, &path),
        }
    }

    fn function(output_directory: &Path, group_id: &str, function_id: &'a str) -> ReportLink<'a> {
        let mut path = PathBuf::from(make_filename_safe(group_id));
        path.push(make_filename_safe(function_id));

        ReportLink {
            name: function_id,
            path: if_exists(output_directory, &path),
        }
    }

    fn value(output_directory: &Path, group_id: &str, value_str: &'a str) -> ReportLink<'a> {
        let mut path = PathBuf::from(make_filename_safe(group_id));
        path.push(make_filename_safe(value_str));

        ReportLink {
            name: value_str,
            path: if_exists(output_directory, &path),
        }
    }

    fn individual(output_directory: &Path, id: &'a BenchmarkId) -> ReportLink<'a> {
        let path = PathBuf::from(id.as_directory_name());
        ReportLink {
            name: id.as_title(),
            path: if_exists(output_directory, &path),
        }
    }
}

#[derive(Serialize)]
struct BenchmarkValueGroup<'a> {
    value: Option<ReportLink<'a>>,
    benchmarks: Vec<ReportLink<'a>>,
}

#[derive(Serialize)]
struct BenchmarkGroup<'a> {
    group_report: ReportLink<'a>,

    function_ids: Option<Vec<ReportLink<'a>>>,
    values: Option<Vec<ReportLink<'a>>>,

    individual_links: Vec<BenchmarkValueGroup<'a>>,
}
impl<'a> BenchmarkGroup<'a> {
    fn new(output_directory: &Path, ids: &[&'a BenchmarkId]) -> BenchmarkGroup<'a> {
        let group_id = &ids[0].group_id;
        let group_report = ReportLink::group(output_directory, group_id);

        let mut function_ids = Vec::with_capacity(ids.len());
        let mut values = Vec::with_capacity(ids.len());
        let mut individual_links = HashMap::with_capacity(ids.len());

        for id in ids.iter() {
            let function_id = id.function_id.as_ref().map(String::as_str);
            let value = id.value_str.as_ref().map(String::as_str);

            let individual_link = ReportLink::individual(output_directory, id);

            function_ids.push(function_id);
            values.push(value);

            individual_links.insert((function_id, value), individual_link);
        }

        fn parse_opt(os: &Option<&str>) -> Option<f64> {
            os.and_then(|s| s.parse::<f64>().ok())
        }

        // If all of the value strings can be parsed into a number, sort/dedupe
        // numerically. Otherwise sort lexicographically.
        if values.iter().all(|os| parse_opt(os).is_some()) {
            values.sort_unstable_by(|v1, v2| {
                let num1 = parse_opt(&v1);
                let num2 = parse_opt(&v2);

                num1.partial_cmp(&num2).unwrap_or(Ordering::Less)
            });
            values.dedup_by_key(|os| parse_opt(&os).unwrap());
        } else {
            values.sort_unstable();
            values.dedup();
        }

        // Sort and dedupe functions by name.
        function_ids.sort_unstable();
        function_ids.dedup();

        let mut value_groups = Vec::with_capacity(values.len());
        for value in values.iter() {
            let row = function_ids
                .iter()
                .filter_map(|f| individual_links.remove(&(*f, *value)))
                .collect::<Vec<_>>();
            value_groups.push(BenchmarkValueGroup {
                value: value.map(|s| ReportLink::value(output_directory, group_id, s)),
                benchmarks: row,
            });
        }

        let function_ids = function_ids
            .into_iter()
            .map(|os| os.map(|s| ReportLink::function(output_directory, group_id, s)))
            .collect::<Option<Vec<_>>>();
        let values = values
            .into_iter()
            .map(|os| os.map(|s| ReportLink::value(output_directory, group_id, s)))
            .collect::<Option<Vec<_>>>();

        BenchmarkGroup {
            group_report,
            function_ids,
            values,
            individual_links: value_groups,
        }
    }
}

#[derive(Serialize)]
struct IndexContext<'a> {
    groups: Vec<BenchmarkGroup<'a>>,
}

pub struct Html {
    templates: TinyTemplate<'static>,
    plotter: RefCell<Box<dyn Plotter>>,
}
impl Html {
    pub(crate) fn new(plotter: Box<dyn Plotter>) -> Html {
        let mut templates = TinyTemplate::new();
        templates
            .add_template("report_link", include_str!("report_link.html.tt"))
            .expect("Unable to parse report_link template.");
        templates
            .add_template("index", include_str!("index.html.tt"))
            .expect("Unable to parse index template.");
        templates
            .add_template("benchmark_report", include_str!("benchmark_report.html.tt"))
            .expect("Unable to parse benchmark_report template");
        templates
            .add_template("summary_report", include_str!("summary_report.html.tt"))
            .expect("Unable to parse summary_report template");

        let plotter = RefCell::new(plotter);
        Html { templates, plotter }
    }
}
impl Report for Html {
    fn measurement_complete(
        &self,
        id: &BenchmarkId,
        report_context: &ReportContext,
        measurements: &MeasurementData<'_>,
        formatter: &dyn ValueFormatter,
    ) {
        try_else_return!({
            let mut report_dir = report_context.output_directory.clone();
            report_dir.push(id.as_directory_name());
            report_dir.push("report");
            fs::mkdirp(&report_dir)
        });

        let slope_estimate = &measurements.absolute_estimates[&Statistic::Slope];

        let time_interval = |est: &Estimate| -> ConfidenceInterval {
            ConfidenceInterval {
                lower: formatter.format_value(est.confidence_interval.lower_bound),
                point: formatter.format_value(est.point_estimate),
                upper: formatter.format_value(est.confidence_interval.upper_bound),
            }
        };

        let data = measurements.data;

        elapsed! {
            "Generating plots",
            self.generate_plots(id, report_context, formatter, measurements)
        }

        let throughput = measurements.throughput.as_ref().map(|thr| {
            let typical_throughput = thr.per_second(slope_estimate.point_estimate);
            ConfidenceInterval {
                lower: formatter.format_throughput(
                    thr,
                    typical_throughput,
                    slope_estimate.confidence_interval.upper_bound,
                ),
                upper: formatter.format_throughput(
                    thr,
                    typical_throughput,
                    slope_estimate.confidence_interval.lower_bound,
                ),
                point: formatter.format_throughput(
                    thr,
                    typical_throughput,
                    slope_estimate.point_estimate,
                ),
            }
        });

        let context = Context {
            title: id.as_title().to_owned(),
            confidence: format!("{:.2}", slope_estimate.confidence_interval.confidence_level),

            thumbnail_width: THUMBNAIL_SIZE.unwrap().0,
            thumbnail_height: THUMBNAIL_SIZE.unwrap().1,

            slope: time_interval(slope_estimate),
            mean: time_interval(&measurements.absolute_estimates[&Statistic::Mean]),
            median: time_interval(&measurements.absolute_estimates[&Statistic::Median]),
            mad: time_interval(&measurements.absolute_estimates[&Statistic::MedianAbsDev]),
            std_dev: time_interval(&measurements.absolute_estimates[&Statistic::StdDev]),
            throughput,

            r2: ConfidenceInterval {
                lower: format!(
                    "{:0.7}",
                    Slope(slope_estimate.confidence_interval.lower_bound).r_squared(&data)
                ),
                upper: format!(
                    "{:0.7}",
                    Slope(slope_estimate.confidence_interval.upper_bound).r_squared(&data)
                ),
                point: format!(
                    "{:0.7}",
                    Slope(slope_estimate.point_estimate).r_squared(&data)
                ),
            },

            additional_plots: vec![
                Plot::new("Slope", "slope.svg"),
                Plot::new("Mean", "mean.svg"),
                Plot::new("Std. Dev.", "SD.svg"),
                Plot::new("Median", "median.svg"),
                Plot::new("MAD", "MAD.svg"),
            ],

            comparison: self.comparison(measurements),
        };

        let mut report_path = report_context.output_directory.clone();
        report_path.push(id.as_directory_name());
        report_path.push("report");
        report_path.push("index.html");
        debug_context(&report_path, &context);

        let text = self
            .templates
            .render("benchmark_report", &context)
            .expect("Failed to render benchmark report template");
        try_else_return!(fs::save_string(&text, &report_path));
    }

    fn summarize(
        &self,
        context: &ReportContext,
        all_ids: &[BenchmarkId],
        formatter: &dyn ValueFormatter,
    ) {
        let all_ids = all_ids
            .iter()
            .filter(|id| {
                let id_dir = context.output_directory.join(id.as_directory_name());
                fs::is_dir(&id_dir)
            })
            .collect::<Vec<_>>();

        let group_id = all_ids[0].group_id.clone();

        let data = self.load_summary_data(&context.output_directory, &all_ids);

        let mut function_ids = BTreeSet::new();
        let mut value_strs = Vec::with_capacity(all_ids.len());
        for id in all_ids {
            if let Some(ref function_id) = id.function_id {
                function_ids.insert(function_id);
            }
            if let Some(ref value_str) = id.value_str {
                value_strs.push(value_str);
            }
        }

        fn try_parse(s: &str) -> Option<f64> {
            s.parse::<f64>().ok()
        }

        // If all of the value strings can be parsed into a number, sort/dedupe
        // numerically. Otherwise sort lexicographically.
        if value_strs.iter().all(|os| try_parse(&*os).is_some()) {
            value_strs.sort_unstable_by(|v1, v2| {
                let num1 = try_parse(&v1);
                let num2 = try_parse(&v2);

                num1.partial_cmp(&num2).unwrap_or(Ordering::Less)
            });
            value_strs.dedup_by_key(|os| try_parse(&os).unwrap());
        } else {
            value_strs.sort_unstable();
            value_strs.dedup();
        }

        for function_id in function_ids {
            let samples_with_function: Vec<_> = data
                .iter()
                .by_ref()
                .filter(|&&(ref id, _)| id.function_id.as_ref() == Some(&function_id))
                .collect();

            if samples_with_function.len() > 1 {
                let subgroup_id =
                    BenchmarkId::new(group_id.clone(), Some(function_id.clone()), None, None);

                self.generate_summary(
                    &subgroup_id,
                    &*samples_with_function,
                    context,
                    formatter,
                    false,
                );
            }
        }

        for value_str in value_strs {
            let samples_with_value: Vec<_> = data
                .iter()
                .by_ref()
                .filter(|&&(ref id, _)| id.value_str.as_ref() == Some(&value_str))
                .collect();

            if samples_with_value.len() > 1 {
                let subgroup_id =
                    BenchmarkId::new(group_id.clone(), None, Some(value_str.clone()), None);

                self.generate_summary(
                    &subgroup_id,
                    &*samples_with_value,
                    context,
                    formatter,
                    false,
                );
            }
        }

        let mut all_data = data.iter().by_ref().collect::<Vec<_>>();
        // First sort the ids/data by value.
        // If all of the value strings can be parsed into a number, sort/dedupe
        // numerically. Otherwise sort lexicographically.
        let all_values_numeric = all_data.iter().all(|(ref id, _)| {
            id.value_str
                .as_ref()
                .map(String::as_str)
                .and_then(try_parse)
                .is_some()
        });
        if all_values_numeric {
            all_data.sort_unstable_by(|(a, _), (b, _)| {
                let num1 = a.value_str.as_ref().map(String::as_str).and_then(try_parse);
                let num2 = b.value_str.as_ref().map(String::as_str).and_then(try_parse);

                num1.partial_cmp(&num2).unwrap_or(Ordering::Less)
            });
        } else {
            all_data.sort_unstable_by_key(|(id, _)| id.value_str.as_ref());
        }
        // Next, sort the ids/data by function name. This results in a sorting priority of
        // function name, then value. This one has to be a stable sort.
        all_data.sort_by_key(|(id, _)| id.function_id.as_ref());

        self.generate_summary(
            &BenchmarkId::new(group_id, None, None, None),
            &*(all_data),
            context,
            formatter,
            true,
        );
        self.plotter.borrow_mut().wait();
    }

    fn final_summary(&self, report_context: &ReportContext) {
        let output_directory = &report_context.output_directory;
        if !fs::is_dir(&output_directory) {
            return;
        }

        let mut found_ids = try_else_return!(fs::list_existing_benchmarks(&output_directory));
        found_ids.sort_unstable_by_key(|id| id.id().to_owned());

        // Group IDs by group id
        let mut id_groups: HashMap<&str, Vec<&BenchmarkId>> = HashMap::new();
        for id in found_ids.iter() {
            id_groups
                .entry(&id.group_id)
                .or_insert_with(|| vec![])
                .push(id);
        }

        let mut groups = id_groups
            .into_iter()
            .map(|(_, group)| BenchmarkGroup::new(output_directory, &group))
            .collect::<Vec<BenchmarkGroup<'_>>>();
        groups.sort_unstable_by_key(|g| g.group_report.name);

        try_else_return!(fs::mkdirp(&output_directory.join("report")));

        let report_path = output_directory.join("report").join("index.html");

        let context = IndexContext { groups };

        debug_context(&report_path, &context);

        let text = self
            .templates
            .render("index", &context)
            .expect("Failed to render index template");
        try_else_return!(fs::save_string(&text, &report_path,));
    }
}
impl Html {
    fn comparison(&self, measurements: &MeasurementData<'_>) -> Option<Comparison> {
        if let Some(ref comp) = measurements.comparison {
            let different_mean = comp.p_value < comp.significance_threshold;
            let mean_est = comp.relative_estimates[&Statistic::Mean];
            let explanation_str: String;

            if !different_mean {
                explanation_str = "No change in performance detected.".to_owned();
            } else {
                let comparison = compare_to_threshold(&mean_est, comp.noise_threshold);
                match comparison {
                    ComparisonResult::Improved => {
                        explanation_str = "Performance has improved.".to_owned();
                    }
                    ComparisonResult::Regressed => {
                        explanation_str = "Performance has regressed.".to_owned();
                    }
                    ComparisonResult::NonSignificant => {
                        explanation_str = "Change within noise threshold.".to_owned();
                    }
                }
            }

            let comp = Comparison {
                p_value: format!("{:.2}", comp.p_value),
                inequality: (if different_mean { "<" } else { ">" }).to_owned(),
                significance_level: format!("{:.2}", comp.significance_threshold),
                explanation: explanation_str,

                change: ConfidenceInterval {
                    point: format::change(mean_est.point_estimate, true),
                    lower: format::change(mean_est.confidence_interval.lower_bound, true),
                    upper: format::change(mean_est.confidence_interval.upper_bound, true),
                },

                thrpt_change: measurements.throughput.as_ref().map(|_| {
                    let to_thrpt_estimate = |ratio: f64| 1.0 / (1.0 + ratio) - 1.0;
                    ConfidenceInterval {
                        point: format::change(to_thrpt_estimate(mean_est.point_estimate), true),
                        lower: format::change(
                            to_thrpt_estimate(mean_est.confidence_interval.lower_bound),
                            true,
                        ),
                        upper: format::change(
                            to_thrpt_estimate(mean_est.confidence_interval.upper_bound),
                            true,
                        ),
                    }
                }),

                additional_plots: vec![
                    Plot::new("Change in mean", "change/mean.svg"),
                    Plot::new("Change in median", "change/median.svg"),
                    Plot::new("T-Test", "change/t-test.svg"),
                ],
            };
            Some(comp)
        } else {
            None
        }
    }

    fn generate_plots(
        &self,
        id: &BenchmarkId,
        context: &ReportContext,
        formatter: &dyn ValueFormatter,
        measurements: &MeasurementData<'_>,
    ) {
        let plot_ctx = PlotContext {
            id,
            context,
            size: None,
            is_thumbnail: false,
        };

        let plot_data = PlotData {
            measurements,
            formatter,
            comparison: None,
        };

        let plot_ctx_small = plot_ctx.thumbnail(true).size(THUMBNAIL_SIZE);

        self.plotter.borrow_mut().pdf(plot_ctx, plot_data);
        self.plotter.borrow_mut().pdf(plot_ctx_small, plot_data);
        self.plotter.borrow_mut().regression(plot_ctx, plot_data);
        self.plotter
            .borrow_mut()
            .regression(plot_ctx_small, plot_data);

        self.plotter
            .borrow_mut()
            .abs_distributions(plot_ctx, plot_data);

        if let Some(ref comp) = measurements.comparison {
            try_else_return!({
                let mut change_dir = context.output_directory.clone();
                change_dir.push(id.as_directory_name());
                change_dir.push("report");
                change_dir.push("change");
                fs::mkdirp(&change_dir)
            });

            try_else_return!({
                let mut both_dir = context.output_directory.clone();
                both_dir.push(id.as_directory_name());
                both_dir.push("report");
                both_dir.push("both");
                fs::mkdirp(&both_dir)
            });

            let comp_data = plot_data.comparison(&comp);

            self.plotter.borrow_mut().pdf(plot_ctx, comp_data);
            self.plotter.borrow_mut().pdf(plot_ctx_small, comp_data);
            self.plotter.borrow_mut().regression(plot_ctx, comp_data);
            self.plotter
                .borrow_mut()
                .regression(plot_ctx_small, comp_data);
            self.plotter.borrow_mut().t_test(plot_ctx, comp_data);
            self.plotter
                .borrow_mut()
                .rel_distributions(plot_ctx, comp_data);
        }

        self.plotter.borrow_mut().wait();
    }

    fn load_summary_data<'a>(
        &self,
        output_directory: &Path,
        all_ids: &[&'a BenchmarkId],
    ) -> Vec<(&'a BenchmarkId, Vec<f64>)> {
        all_ids
            .iter()
            .filter_map(|id| {
                let entry = output_directory.join(id.as_directory_name()).join("new");

                let (iters, times): (Vec<f64>, Vec<f64>) =
                    try_else_return!(fs::load(&entry.join("sample.json")), || None);
                let avg_times = iters
                    .into_iter()
                    .zip(times.into_iter())
                    .map(|(iters, time)| time / iters)
                    .collect::<Vec<_>>();

                Some((*id, avg_times))
            })
            .collect::<Vec<_>>()
    }

    fn generate_summary(
        &self,
        id: &BenchmarkId,
        data: &[&(&BenchmarkId, Vec<f64>)],
        report_context: &ReportContext,
        formatter: &dyn ValueFormatter,
        full_summary: bool,
    ) {
        let plot_ctx = PlotContext {
            id,
            context: report_context,
            size: None,
            is_thumbnail: false,
        };

        try_else_return!(
            {
                let mut report_dir = report_context.output_directory.clone();
                report_dir.push(id.as_directory_name());
                report_dir.push("report");
                fs::mkdirp(&report_dir)
            },
            || {}
        );

        self.plotter.borrow_mut().violin(plot_ctx, formatter, data);

        let value_types: Vec<_> = data.iter().map(|&&(ref id, _)| id.value_type()).collect();
        let mut line_path = None;

        if value_types.iter().all(|x| x == &value_types[0]) {
            if let Some(value_type) = value_types[0] {
                let values: Vec<_> = data.iter().map(|&&(ref id, _)| id.as_number()).collect();
                if values.iter().any(|x| x != &values[0]) {
                    self.plotter
                        .borrow_mut()
                        .line_comparison(plot_ctx, formatter, data, value_type);
                    line_path = Some(plot_ctx.line_comparison_path());
                }
            }
        }

        let throughput_types: Vec<_> = data
            .iter()
            .map(|&&(ref id, _)| id.throughput.as_ref())
            .collect();
        let mut line_tput_path = None;

        let all_throughputs_match =
            value_types.iter().all(|x| x == &value_types[0]) && throughput_types[0].is_some();
        if all_throughputs_match {
            let path = format!(
                "{}/{}/report/lines_tput.svg",
                report_context.output_directory,
                id.as_directory_name()
            );

            gnuplots.push(plot::comparison_throughput(
                formatter,
                id.as_title(),
                data,
                &path,
                report_context.plot_config.summary_scale,
            ));
            line_tput_path = Some(path);
        }

        let path_prefix = if full_summary { "../.." } else { "../../.." };
        let benchmarks = data
            .iter()
            .map(|&&(ref id, _)| IndividualBenchmark::from_id(path_prefix, id))
            .collect();

        let context = SummaryContext {
            group_id: id.as_title().to_owned(),

            thumbnail_width: THUMBNAIL_SIZE.unwrap().0,
            thumbnail_height: THUMBNAIL_SIZE.unwrap().1,

<<<<<<< HEAD
            violin_plot: Some(violin_path),
            line_chart: line_path,
            line_chart_tput: line_tput_path,
=======
            violin_plot: Some(plot_ctx.violin_path().to_string_lossy().into_owned()),
            line_chart: line_path.map(|p| p.to_string_lossy().into_owned()),
>>>>>>> dfab9218

            benchmarks,
        };

        let mut report_path = report_context.output_directory.clone();
        report_path.push(id.as_directory_name());
        report_path.push("report");
        report_path.push("index.html");
        debug_context(&report_path, &context);

        let text = self
            .templates
            .render("summary_report", &context)
            .expect("Failed to render summary report template");
        try_else_return!(fs::save_string(&text, &report_path,), || {});
    }
}

enum ComparisonResult {
    Improved,
    Regressed,
    NonSignificant,
}

fn compare_to_threshold(estimate: &Estimate, noise: f64) -> ComparisonResult {
    let ci = estimate.confidence_interval;
    let lb = ci.lower_bound;
    let ub = ci.upper_bound;

    if lb < -noise && ub < -noise {
        ComparisonResult::Improved
    } else if lb > noise && ub > noise {
        ComparisonResult::Regressed
    } else {
        ComparisonResult::NonSignificant
    }
}<|MERGE_RESOLUTION|>--- conflicted
+++ resolved
@@ -756,20 +756,10 @@
         let all_throughputs_match =
             value_types.iter().all(|x| x == &value_types[0]) && throughput_types[0].is_some();
         if all_throughputs_match {
-            let path = format!(
-                "{}/{}/report/lines_tput.svg",
-                report_context.output_directory,
-                id.as_directory_name()
-            );
-
-            gnuplots.push(plot::comparison_throughput(
-                formatter,
-                id.as_title(),
-                data,
-                &path,
-                report_context.plot_config.summary_scale,
-            ));
-            line_tput_path = Some(path);
+            self.plotter
+                .borrow_mut()
+                .throughput_comparison(plot_ctx, formatter, data);
+            line_tput_path = Some(plot_ctx.throughput_comparison_path());
         }
 
         let path_prefix = if full_summary { "../.." } else { "../../.." };
@@ -784,15 +774,9 @@
             thumbnail_width: THUMBNAIL_SIZE.unwrap().0,
             thumbnail_height: THUMBNAIL_SIZE.unwrap().1,
 
-<<<<<<< HEAD
-            violin_plot: Some(violin_path),
-            line_chart: line_path,
-            line_chart_tput: line_tput_path,
-=======
             violin_plot: Some(plot_ctx.violin_path().to_string_lossy().into_owned()),
             line_chart: line_path.map(|p| p.to_string_lossy().into_owned()),
->>>>>>> dfab9218
-
+            line_chart_tput: line_tput_path.map(|p| p.to_string_lossy().into_owned()),
             benchmarks,
         };
 
