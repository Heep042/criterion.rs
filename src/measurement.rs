--- conflicted
+++ resolved
@@ -1,4 +1,3 @@
-<<<<<<< HEAD
 //! This module defines a set of traits that can be used to plug different measurements (eg.
 //! Unix's Processor Time, CPU or GPU performance counters, etc.) into Criterion.rs. It also
 //! includes the [WallTime](struct.WallTime.html) struct which defines the default wall-clock time
@@ -41,7 +40,7 @@
     /// multiple times with different datasets; the typical value will remain the same to ensure
     /// that the units remain consistent within a graph. The typical value will not be NaN.
     /// Values will not contain NaN as input, and the transformed values must not contain NaN.
-    fn scale_values(&self, typical_value: f64, values: &mut [f64]) -> (&'static str);
+    fn scale_values(&self, typical_value: f64, values: &mut [f64]) -> &'static str;
 
     /// Convert the given measured values into throughput numbers based on the given throughput
     /// value, scale them to some appropriate unit, and return the unit string.
@@ -55,7 +54,7 @@
         typical_value: f64,
         throughput: &Throughput,
         values: &mut [f64],
-    ) -> (&'static str);
+    ) -> &'static str;
 
     /// Scale the values and return a unit string designed for machines.
     ///
@@ -118,8 +117,8 @@
         };
 
         for val in values {
-            let bytes_per_second = Throughput::Bytes(bytes as u64).per_second(*val);
-            *val = bytes_per_second / denominator;
+            let typical = bytes * (1e9 / *val);
+            *val = typical / denominator;
         }
 
         unit
@@ -137,8 +136,8 @@
         };
 
         for val in values {
-            let elems_per_second = Throughput::Elements(elems as u64).per_second(*val);
-            *val = elems_per_second / denominator;
+            let typical = elems * (1e9 / *val);
+            *val = typical / denominator;
         }
 
         unit
@@ -208,218 +207,4 @@
     fn formatter(&self) -> &dyn ValueFormatter {
         &DurationFormatter
     }
-}
-=======
-//! This module defines a set of traits that can be used to plug different measurements (eg.
-//! Unix's Processor Time, CPU or GPU performance counters, etc.) into Criterion.rs. It also
-//! includes the [WallTime](struct.WallTime.html) struct which defines the default wall-clock time
-//! measurement.
-
-use crate::format::short;
-use crate::DurationExt;
-use crate::Throughput;
-use std::time::{Duration, Instant};
-
-/// Trait providing functions to format measured values to string so that they can be displayed on
-/// the command line or in the reports. The functions of this trait take measured values in f64
-/// form; implementors can assume that the values are of the same scale as those produced by the
-/// associated [MeasuredValue](trait.MeasuredValue.html) (eg. if your measurement produces values in
-/// nanoseconds, the values passed to the formatter will be in nanoseconds).
-///
-/// Implementors are encouraged to format the values in a way that is intuitive for humans and
-/// uses the SI prefix system. For example, the format used by [WallTime](struct.Walltime.html)
-/// can display the value in units ranging from picoseconds to seconds depending on the magnitude
-/// of the elapsed time in nanoseconds.
-pub trait ValueFormatter {
-    /// Format the value (with appropriate unit) and return it as a string.
-    fn format_value(&self, value: f64) -> String {
-        let mut values = [value];
-        let unit = self.scale_values(value, &mut values);
-        format!("{:>6} {}", short(values[0]), unit)
-    }
-
-    /// Format the value as a throughput measurement. The value represents the measurement value;
-    /// the implementor will have to calculate bytes per second, iterations per cycle, etc.
-    fn format_throughput(&self, throughput: &Throughput, value: f64) -> String {
-        let mut values = [value];
-        let unit = self.scale_throughputs(value, throughput, &mut values);
-        format!("{:>6} {}", short(values[0]), unit)
-    }
-
-    /// Scale the given values to some appropriate unit and return the unit string.
-    ///
-    /// The given typical value should be used to choose the unit. This function may be called
-    /// multiple times with different datasets; the typical value will remain the same to ensure
-    /// that the units remain consistent within a graph. The typical value will not be NaN.
-    /// Values will not contain NaN as input, and the transformed values must not contain NaN.
-    fn scale_values(&self, typical_value: f64, values: &mut [f64]) -> &'static str;
-
-    /// Convert the given measured values into throughput numbers based on the given throughput
-    /// value, scale them to some appropriate unit, and return the unit string.
-    ///
-    /// The given typical value should be used to choose the unit. This function may be called
-    /// multiple times with different datasets; the typical value will remain the same to ensure
-    /// that the units remain consistent within a graph. The typical value will not be NaN.
-    /// Values will not contain NaN as input, and the transformed values must not contain NaN.
-    fn scale_throughputs(
-        &self,
-        typical_value: f64,
-        throughput: &Throughput,
-        values: &mut [f64],
-    ) -> &'static str;
-
-    /// Scale the values and return a unit string designed for machines.
-    ///
-    /// For example, this is used for the CSV file output. Implementations should modify the given
-    /// values slice to apply the desired scaling (if any) and return a string representing the unit
-    /// the modified values are in.
-    fn scale_for_machines(&self, values: &mut [f64]) -> &'static str;
-}
-
-/// Trait for all types which define something Criterion.rs can measure. The only measurement
-/// currently provided is [WallTime](struct.WallTime.html), but third party crates or benchmarks
-/// may define more.
-///
-/// This trait defines two core methods, `start` and `end`. `start` is called at the beginning of
-/// a measurement to produce some intermediate value (for example, the wall-clock time at the start
-/// of that set of iterations) and `end` is called at the end of the measurement with the value
-/// returned by `start`.
-///
-pub trait Measurement {
-    /// This type represents an intermediate value for the measurements. It will be produced by the
-    /// start function and passed to the end function. An example might be the wall-clock time as
-    /// of the `start` call.
-    type Intermediate;
-
-    /// This type is the measured value. An example might be the elapsed wall-clock time between the
-    /// `start` and `end` calls.
-    type Value;
-
-    /// Criterion.rs will call this before iterating the benchmark.
-    fn start(&self) -> Self::Intermediate;
-
-    /// Criterion.rs will call this after iterating the benchmark to get the measured value.
-    fn end(&self, i: Self::Intermediate) -> Self::Value;
-
-    /// Combine two values. Criterion.rs sometimes needs to perform measurements in multiple batches
-    /// of iterations, so the value from one batch must be added to the sum of the previous batches.
-    fn add(&self, v1: &Self::Value, v2: &Self::Value) -> Self::Value;
-
-    /// Return a "zero" value for the Value type which can be added to another value.
-    fn zero(&self) -> Self::Value;
-
-    /// Converts the measured value to f64 so that it can be used in statistical analysis.
-    fn to_f64(&self, value: &Self::Value) -> f64;
-
-    /// Return a trait-object reference to the value formatter for this measurement.
-    fn formatter(&self) -> &dyn ValueFormatter;
-}
-
-pub(crate) struct DurationFormatter;
-impl DurationFormatter {
-    fn bytes_per_second(&self, bytes: f64, typical: f64, values: &mut [f64]) -> &'static str {
-        let bytes_per_second = bytes * (1e9 / typical);
-        let (denominator, unit) = if bytes_per_second < 1024.0 {
-            (1.0, "  B/s")
-        } else if bytes_per_second < 1024.0 * 1024.0 {
-            (1024.0, "KiB/s")
-        } else if bytes_per_second < 1024.0 * 1024.0 * 1024.0 {
-            (1024.0 * 1024.0, "MiB/s")
-        } else {
-            (1024.0 * 1024.0 * 1024.0, "GiB/s")
-        };
-
-        for val in values {
-            let bytes_per_second = bytes * (1e9 / *val);
-            *val = bytes_per_second / denominator;
-        }
-
-        unit
-    }
-
-    fn elements_per_second(&self, elems: f64, typical: f64, values: &mut [f64]) -> &'static str {
-        let elems_per_second = elems * (1e9 / typical);
-        let (denominator, unit) = if elems_per_second < 1000.0 {
-            (1.0, " elem/s")
-        } else if elems_per_second < 1000.0 * 1000.0 {
-            (1000.0, "Kelem/s")
-        } else if elems_per_second < 1000.0 * 1000.0 * 1000.0 {
-            (1000.0 * 1000.0, "Melem/s")
-        } else {
-            (1000.0 * 1000.0 * 1000.0, "Gelem/s")
-        };
-
-        for val in values {
-            let elems_per_second = elems * (1e9 / *val);
-            *val = elems_per_second / denominator;
-        }
-
-        unit
-    }
-}
-impl ValueFormatter for DurationFormatter {
-    fn scale_throughputs(
-        &self,
-        typical: f64,
-        throughput: &Throughput,
-        values: &mut [f64],
-    ) -> &'static str {
-        match *throughput {
-            Throughput::Bytes(bytes) => self.bytes_per_second(bytes as f64, typical, values),
-            Throughput::Elements(elems) => self.elements_per_second(elems as f64, typical, values),
-        }
-    }
-
-    fn scale_values(&self, ns: f64, values: &mut [f64]) -> &'static str {
-        let (factor, unit) = if ns < 10f64.powi(0) {
-            (10f64.powi(3), "ps")
-        } else if ns < 10f64.powi(3) {
-            (10f64.powi(0), "ns")
-        } else if ns < 10f64.powi(6) {
-            (10f64.powi(-3), "us")
-        } else if ns < 10f64.powi(9) {
-            (10f64.powi(-6), "ms")
-        } else {
-            (10f64.powi(-9), "s")
-        };
-
-        for val in values {
-            *val *= factor;
-        }
-
-        unit
-    }
-
-    fn scale_for_machines(&self, _values: &mut [f64]) -> &'static str {
-        // no scaling is needed
-        "ns"
-    }
-}
-
-/// `WallTime` is the default measurement in Criterion.rs. It measures the elapsed time from the
-/// beginning of a series of iterations to the end.
-pub struct WallTime;
-impl Measurement for WallTime {
-    type Intermediate = Instant;
-    type Value = Duration;
-
-    fn start(&self) -> Self::Intermediate {
-        Instant::now()
-    }
-    fn end(&self, i: Self::Intermediate) -> Self::Value {
-        i.elapsed()
-    }
-    fn add(&self, v1: &Self::Value, v2: &Self::Value) -> Self::Value {
-        *v1 + *v2
-    }
-    fn zero(&self) -> Self::Value {
-        Duration::from_secs(0)
-    }
-    fn to_f64(&self, val: &Self::Value) -> f64 {
-        val.to_nanos() as f64
-    }
-    fn formatter(&self) -> &dyn ValueFormatter {
-        &DurationFormatter
-    }
-}
->>>>>>> dfab9218
+}